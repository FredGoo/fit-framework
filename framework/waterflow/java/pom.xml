<?xml version="1.0" encoding="UTF-8"?>
<project xmlns="http://maven.apache.org/POM/4.0.0" xmlns:xsi="http://www.w3.org/2001/XMLSchema-instance"
         xsi:schemaLocation="http://maven.apache.org/POM/4.0.0 http://maven.apache.org/xsd/maven-4.0.0.xsd">
    <modelVersion>4.0.0</modelVersion>

    <groupId>org.fitframework.waterflow</groupId>
    <artifactId>waterflow-parent</artifactId>
    <version>3.6.0-SNAPSHOT</version>
    <packaging>pom</packaging>

    <name>Waterflow Parent</name>
    <description>A Reactive Process Engine combining Traditional BPM Capabilities.</description>
    <url>https://github.com/ModelEngine-Group/fit-framework</url>

    <licenses>
        <license>
            <name>MIT License</name>
            <url>https://opensource.org/licenses/MIT</url>
            <distribution>repo</distribution>
        </license>
    </licenses>

    <developers>
        <developer>
            <name>Song Yongtan</name>
            <email>271667068@qq.com</email>
            <roles>
                <role>Committer</role>
            </roles>
        </developer>
    </developers>

    <scm>
        <connection>scm:git:git://github.com/ModelEngine-Group/fit-framework.git</connection>
        <developerConnection>scm:git:ssh://github.com/ModelEngine-Group/fit-framework.git</developerConnection>
        <url>https://github.com/ModelEngine-Group/fit-framework</url>
    </scm>

    <modules>
        <module>waterflow-common</module>
        <module>waterflow-core</module>
        <module>waterflow-eco</module>
    </modules>

    <properties>
        <project.build.sourceEncoding>UTF-8</project.build.sourceEncoding>
        <project.reporting.outputEncoding>UTF-8</project.reporting.outputEncoding>
        <java.version>17</java.version>

        <!-- Framework version -->
<<<<<<< HEAD
        <fit.version>3.6.0-SNAPSHOT</fit.version>
        <waterflow.version>3.6.0-SNAPSHOT</waterflow.version>
=======
        <fit.version>3.5.0-SNAPSHOT</fit.version>
>>>>>>> 5527c809

        <!-- Maven plugin versions -->
        <maven.antrun.version>3.1.0</maven.antrun.version>
        <maven.compiler.version>3.14.0</maven.compiler.version>
        <maven.dependency.version>3.8.1</maven.dependency.version>
        <maven.gpg.version>3.2.7</maven.gpg.version>
        <maven.jar.version>3.4.2</maven.jar.version>
        <maven.javadoc.version>3.11.2</maven.javadoc.version>
        <maven.surefire.version>3.5.3</maven.surefire.version>
        <maven.source.version>3.3.1</maven.source.version>
        <central-publishing.maven-plugin.version>0.7.0</central-publishing.maven-plugin.version>
        <jacoco.maven-plugin.version>0.8.13</jacoco.maven-plugin.version>
    </properties>

    <dependencyManagement>
        <dependencies>
            <dependency>
                <groupId>org.fitframework</groupId>
                <artifactId>fit-dependency</artifactId>
                <version>${fit.version}</version>
                <type>pom</type>
                <scope>import</scope>
            </dependency>
        </dependencies>
    </dependencyManagement>

    <build>
        <plugins>
            <plugin>
                <groupId>org.apache.maven.plugins</groupId>
                <artifactId>maven-compiler-plugin</artifactId>
                <version>${maven.compiler.version}</version>
                <configuration>
                    <source>${java.version}</source>
                    <target>${java.version}</target>
                    <encoding>${project.build.sourceEncoding}</encoding>
                    <showWarnings>true</showWarnings>
                    <showDeprecation>true</showDeprecation>
                    <compilerArgs>
                        <arg>-parameters</arg>
                    </compilerArgs>
                </configuration>
            </plugin>
            <plugin>
                <groupId>org.apache.maven.plugins</groupId>
                <artifactId>maven-gpg-plugin</artifactId>
                <version>${maven.gpg.version}</version>
                <executions>
                    <execution>
                        <id>sign-artifacts</id>
                        <phase>deploy</phase>
                        <goals>
                            <goal>sign</goal>
                        </goals>
                    </execution>
                </executions>
            </plugin>
            <plugin>
                <groupId>org.apache.maven.plugins</groupId>
                <artifactId>maven-javadoc-plugin</artifactId>
                <version>${maven.javadoc.version}</version>
                <executions>
                    <execution>
                        <id>attach-javadocs</id>
                        <goals>
                            <goal>jar</goal>
                        </goals>
                    </execution>
                </executions>
            </plugin>
            <plugin>
                <groupId>org.apache.maven.plugins</groupId>
                <artifactId>maven-source-plugin</artifactId>
                <version>${maven.source.version}</version>
                <executions>
                    <execution>
                        <id>attach-sources</id>
                        <goals>
                            <goal>jar-no-fork</goal>
                        </goals>
                    </execution>
                </executions>
            </plugin>
            <plugin>
                <groupId>org.apache.maven.plugins</groupId>
                <artifactId>maven-surefire-plugin</artifactId>
                <version>${maven.surefire.version}</version>
            </plugin>
            <plugin>
                <groupId>org.jacoco</groupId>
                <artifactId>jacoco-maven-plugin</artifactId>
                <version>${jacoco.maven-plugin.version}</version>
                <executions>
                    <execution>
                        <id>jacoco-initialize</id>
                        <goals>
                            <goal>prepare-agent</goal>
                        </goals>
                        <configuration>
                            <propertyName>argLine</propertyName>
                        </configuration>
                    </execution>
                </executions>
            </plugin>
            <plugin>
                <groupId>org.sonatype.central</groupId>
                <artifactId>central-publishing-maven-plugin</artifactId>
                <version>${central-publishing.maven-plugin.version}</version>
                <extensions>true</extensions>
                <configuration>
                    <publishingServerId>central</publishingServerId>
                </configuration>
            </plugin>
        </plugins>
    </build>
</project><|MERGE_RESOLUTION|>--- conflicted
+++ resolved
@@ -48,12 +48,7 @@
         <java.version>17</java.version>
 
         <!-- Framework version -->
-<<<<<<< HEAD
         <fit.version>3.6.0-SNAPSHOT</fit.version>
-        <waterflow.version>3.6.0-SNAPSHOT</waterflow.version>
-=======
-        <fit.version>3.5.0-SNAPSHOT</fit.version>
->>>>>>> 5527c809
 
         <!-- Maven plugin versions -->
         <maven.antrun.version>3.1.0</maven.antrun.version>
