/*---------------------------------------------------------------------------------------------
 *  Copyright (c) 2025 Huawei Technologies Co., Ltd. All rights reserved.
 *  This file is a part of the ModelEngine Project.
 *  Licensed under the MIT License. See License.txt in the project root for license information.
 *--------------------------------------------------------------------------------------------*/

package modelengine.fel.tool.mcp.server.support;

import static org.assertj.core.api.Assertions.assertThat;
import static org.assertj.core.api.Assertions.catchThrowableOfType;
import static org.mockito.Mockito.anyMap;
import static org.mockito.Mockito.anyString;
import static org.mockito.Mockito.eq;
import static org.mockito.Mockito.mock;
import static org.mockito.Mockito.times;
import static org.mockito.Mockito.verify;
import static org.mockito.Mockito.when;

import modelengine.fel.tool.mcp.entity.ServerSchema;
import modelengine.fel.tool.mcp.entity.Tool;
import modelengine.fel.tool.mcp.server.McpServer;
import modelengine.fel.tool.service.ToolExecuteService;
import modelengine.fitframework.util.MapBuilder;

import org.junit.jupiter.api.BeforeEach;
import org.junit.jupiter.api.DisplayName;
import org.junit.jupiter.api.Nested;
import org.junit.jupiter.api.Test;

import java.util.List;
import java.util.Map;

/**
 * Unit test for {@link DefaultMcpServer}.
 *
 * @author 季聿阶
 * @since 2025-05-20
 */
@DisplayName("Unit tests for DefaultMcpServer")
public class DefaultMcpServerTest {
    private ToolExecuteService toolExecuteService;

    @BeforeEach
    void setup() {
        this.toolExecuteService = mock(ToolExecuteService.class);
    }

    @Nested
    @DisplayName("Constructor Tests")
    class GivenConstructor {
        @Test
        @DisplayName("Should throw IllegalArgumentException when toolExecuteService is null")
        void throwIllegalArgumentExceptionWhenToolExecuteServiceIsNull() {
            IllegalArgumentException exception =
                    catchThrowableOfType(IllegalArgumentException.class, () -> new DefaultMcpServer(null));
            assertThat(exception).isNotNull().hasMessage("The tool execute service cannot be null.");
        }
    }

    @Nested
    @DisplayName("getInfo Method Tests")
    class GivenGetInfo {
        @Test
        @DisplayName("Should return expected server information")
        void returnExpectedServerInfo() {
            McpServer server = new DefaultMcpServer(toolExecuteService);
            ServerSchema info = server.getSchema();

            assertThat(info).returns("2024-11-05", ServerSchema::protocolVersion);

            ServerSchema.Capabilities capabilities = info.capabilities();
            assertThat(capabilities).isNotNull();

            ServerSchema.Capabilities.Tools toolsCapability = capabilities.tools();
            assertThat(toolsCapability).returns(true, ServerSchema.Capabilities.Tools::listChanged);

<<<<<<< HEAD
            Server.Info serverInfo = info.getServerInfo();
            assertThat(serverInfo).returns("FIT Store MCP Server", Server.Info::getName)
                    .returns("3.6.0-SNAPSHOT", Server.Info::getVersion);
=======
            ServerSchema.Info serverInfo = info.serverInfo();
            assertThat(serverInfo).returns("FIT Store MCP Server", ServerSchema.Info::name)
                    .returns("3.5.0-SNAPSHOT", ServerSchema.Info::version);
>>>>>>> 1d72d810
        }
    }

    @Nested
    @DisplayName("registerToolsChangedObserver and Notification Tests")
    class GivenRegisterAndNotify {
        @Test
        @DisplayName("Should notify observers when tools are added or removed")
        void notifyObserversOnToolAddOrRemove() {
            DefaultMcpServer server = new DefaultMcpServer(toolExecuteService);
            McpServer.ToolsChangedObserver observer = mock(McpServer.ToolsChangedObserver.class);
            server.registerToolsChangedObserver(observer);

            server.onToolAdded("tool1",
                    "description1",
                    MapBuilder.<String, Object>get().put("schema", "value1").build());
            verify(observer, times(1)).onToolsChanged();

            server.onToolRemoved("tool1");
            verify(observer, times(2)).onToolsChanged();
        }
    }

    @Nested
    @DisplayName("onToolAdded Method Tests")
    class GivenOnToolAdded {
        @Test
        @DisplayName("Should add tool successfully with valid parameters")
        void addToolSuccessfully() {
            DefaultMcpServer server = new DefaultMcpServer(toolExecuteService);
            String name = "tool1";
            String description = "description1";
            Map<String, Object> schema = MapBuilder.<String, Object>get().put("input", "value").build();

            server.onToolAdded(name, description, schema);

            List<Tool> tools = server.getTools();
            assertThat(tools).hasSize(1);

            Tool tool = tools.get(0);
            assertThat(tool.getName()).isEqualTo(name);
            assertThat(tool.getDescription()).isEqualTo(description);
            assertThat(tool.getInputSchema()).isEqualTo(schema);
        }

        @Test
        @DisplayName("Should ignore invalid parameters and not add any tool")
        void ignoreInvalidParameters() {
            DefaultMcpServer server = new DefaultMcpServer(toolExecuteService);

            server.onToolAdded("", "description", MapBuilder.<String, Object>get().put("input", "value").build());
            assertThat(server.getTools()).isEmpty();

            server.onToolAdded("tool1", "", MapBuilder.<String, Object>get().put("input", "value").build());
            assertThat(server.getTools()).isEmpty();

            server.onToolAdded("tool1", "description", null);
            assertThat(server.getTools()).isEmpty();
        }
    }

    @Nested
    @DisplayName("onToolRemoved Method Tests")
    class GivenOnToolRemoved {
        @Test
        @DisplayName("Should remove an added tool correctly")
        void removeToolSuccessfully() {
            DefaultMcpServer server = new DefaultMcpServer(toolExecuteService);
            server.onToolAdded("tool1", "desc", MapBuilder.<String, Object>get().put("input", "value").build());

            server.onToolRemoved("tool1");

            assertThat(server.getTools()).isEmpty();
        }

        @Test
        @DisplayName("Should ignore removal if name is blank")
        void ignoreBlankName() {
            DefaultMcpServer server = new DefaultMcpServer(toolExecuteService);
            server.onToolAdded("tool1", "desc", MapBuilder.<String, Object>get().put("input", "value").build());

            server.onToolRemoved("");

            assertThat(server.getTools()).hasSize(1);
        }
    }

    @Nested
    @DisplayName("callTool Method Tests")
    class GivenCallTool {
        @Test
        @DisplayName("Should call the tool and return correct result")
        void callToolSuccessfully() {
            when(toolExecuteService.execute(anyString(), anyMap())).thenReturn("result");
            McpServer server = new DefaultMcpServer(toolExecuteService);

            Object result = server.callTool("tool1", Map.of("arg1", "value1"));

            assertThat(result).isEqualTo("result");
            verify(toolExecuteService, times(1)).execute(eq("tool1"), anyMap());
        }
    }
}<|MERGE_RESOLUTION|>--- conflicted
+++ resolved
@@ -74,15 +74,9 @@
             ServerSchema.Capabilities.Tools toolsCapability = capabilities.tools();
             assertThat(toolsCapability).returns(true, ServerSchema.Capabilities.Tools::listChanged);
 
-<<<<<<< HEAD
-            Server.Info serverInfo = info.getServerInfo();
-            assertThat(serverInfo).returns("FIT Store MCP Server", Server.Info::getName)
-                    .returns("3.6.0-SNAPSHOT", Server.Info::getVersion);
-=======
             ServerSchema.Info serverInfo = info.serverInfo();
             assertThat(serverInfo).returns("FIT Store MCP Server", ServerSchema.Info::name)
-                    .returns("3.5.0-SNAPSHOT", ServerSchema.Info::version);
->>>>>>> 1d72d810
+                    .returns("3.6.0-SNAPSHOT", ServerSchema.Info::version);
         }
     }
 
