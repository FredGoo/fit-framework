/*---------------------------------------------------------------------------------------------
 *  Copyright (c) 2025 Huawei Technologies Co., Ltd. All rights reserved.
 *  This file is a part of the ModelEngine Project.
 *  Licensed under the MIT License. See License.txt in the project root for license information.
 *--------------------------------------------------------------------------------------------*/

import {v4 as uuidv4} from 'uuid';

export const NODE_STATUS = {
  RUNNING: 'RUNNING',
  ERROR: 'ERROR',
  SUCCESS: 'ARCHIVED',
  DEFAULT: 'DEFAULT',
  UN_RUNNING: 'UN_RUNNING',
  TERMINATED: 'TERMINATED',
};

export const SECTION_TYPE = {
  CONDITION: 'condition',
  DEFAULT: 'default',
};

export const UNARY_OPERATOR = {
  IS_EMPTY: 'is empty',
  IS_NOT_EMPTY: 'is not empty',
  IS_EMPTY_STRING: 'is empty string',
  IS_NOT_EMPTY_STRING: 'is not empty string',
  IS_TRUE: 'is true',
  IS_FALSE: 'is false',
  IS_NULL: 'is null',
  IS_NOT_NULL: 'is not null',
};

export const BINARY_OPERATOR = {
  LONGER_THAN: 'longer than',
  LONGER_THAN_OR_EQUAL: 'longer than or equal',
  SHORTER_THAN: 'shorter than',
  SHORTER_THAN_OR_EQUAL: 'shorter than or equal',
  STARTS_WITH: 'starts with',
  ENDS_WITH: 'ends with',
  EQUAL: 'equal',
  NOT_EQUAL: 'not equal',
  CONTAINS: 'contains',
  DOES_NOT_CONTAIN: 'does not contain',
  GREATER_THAN: 'greater than',
  GREATER_THAN_OR_EQUAL: 'greater than or equal',
  LESS_THAN: 'less than',
  LESS_THAN_OR_EQUAL: 'less than or equal',
};

export const VIRTUAL_CONTEXT_NODE = {
  id: '_systemEnv',
  name: 'systemEnv',
};

export const VIRTUAL_CONTEXT_NODE_VARIABLES = {
  INSTANCE_ID: 'instanceId',
  APP_ID: 'appId',
  MEMORIES: 'memories',
  USE_MEMORY: 'useMemory',
  USER_ID: 'userId',
  FILE_URLS: 'fileUrls',
  CHAT_ID: 'chatId',
};

export const CONNECTOR = {
  RADIUS: 6,
  CONDITION_RADIUS: 4,
};

export const SOURCE_PLATFORM = {
  OFFICIAL: 'official',
  HUGGING_FACE: 'huggingface',
  LLAMA_INDEX: 'llamaindex',
  LANG_CHAIN: 'langchain',
};

export const DATA_TYPES = {
  STRING: 'String',
  INTEGER: 'Integer',
  BOOLEAN: 'Boolean',
  NUMBER: 'Number',
  OBJECT: 'Object',
  ARRAY: 'Array',
};

export const OBSERVER_STATUS = {
  ENABLE: 'enable',
  DISABLE: 'disable',
};

export const EVALUATION_ALGORITHM_NODE_CONST = {
  ALGORITHM: 'algorithm',
  UNIQUE_NAME: 'uniqueName',
  PASS_SCORE: 'passScore',
  IS_PASS: 'isPass',
  SCORE: 'score',
};

export const FLOW_TYPE = {
  APP: 'app',
  WORK_FLOW: 'workflow',
};

export const FROM_TYPE = {
  EXPAND: 'Expand',
  INPUT: 'Input',
  REFERENCE: 'Reference',
};

export const DEFAULT_FLOW_META = '{"triggerMode":"auto","jober":{"type":"STORE_JOBER","name":"","fitables":[],"converter":{"type":"mapping_converter"},"entity":{"uniqueName":"","params":[],"return":{"type":""}}},"joberFilter":{"type":"MINIMUM_SIZE_FILTER","threshold":1}}';

export const TOOL_TYPE = {
  WATER_FLOW: 'WATERFLOW',
  TOOL: 'TOOL',
};

export const HTTP_METHOD_TYPE = {
  GET: 'get',
  POST: 'post',
  PUT: 'put',
  DELETE: 'delete',
  PATCH: 'patch',
};

export const HTTP_BODY_TYPE = {
  X_WWW_FORM_URLENCODED: 'x-www-form-urlencoded',
  JSON: 'json',
  TEXT: 'text',
};

export const END_NODE_TYPE = {
  VARIABLES: 'variables',
  MANUAL_CHECK: 'manualCheck',
};

export const EVENT_NAME = {
  NODE_NAME_CHANGED: 'NODE_NAME_CHANGED',
};

export const DEFAULT_KNOWLEDGE_REPO_GROUP = 'default';

export const DEFAULT_AP_PROMPT_MODEL_CONFIG = {
  MODEL: 'Qwen1.5-32B-Chat',
  TEMPERATURE: '0.3',
};
export const SYSTEM_ACTION = {
  JADE_NODE_CONFIG_CHANGE: 'jade_node_config_change',
  PAGE_DATA_CHANGED: 'page_data_changed',
};

export const DEFAULT_MAX_MEMORY_ROUNDS = {
  id: uuidv4(),
  name: 'maxMemoryRounds',
  type: DATA_TYPES.INTEGER,
  from: FROM_TYPE.INPUT,
  value: '3',
};

export const DEFAULT_LLM_KNOWLEDGE_BASES = {
  id: uuidv4(),
  from: FROM_TYPE.EXPAND,
  name: 'knowledgeBases',
  type: DATA_TYPES.ARRAY,
  value: [],
};

export const DEFAULT_LLM_REFERENCE_OUTPUT = {
  id: uuidv4(),
  from: FROM_TYPE.INPUT,
  name: 'reference',
  description: '',
  type: DATA_TYPES.ARRAY,
  value: [],
};

export const DEFAULT_KNOWLEDGE_REPO_GROUP_STRUCT = {
  id: uuidv4(),
  name: 'groupId',
  type: DATA_TYPES.STRING,
  from: FROM_TYPE.INPUT,
  value: DEFAULT_KNOWLEDGE_REPO_GROUP,
};

export const RENDER_TYPE = {
  SELECT: 'Select',
  RADIO: 'Radio',
  INPUT: 'Input',
  SWITCH: 'Switch',
  CHECK_BOX: 'CheckBox',
  LABEL: 'Label',
};

export const DEFAULT_ADD_TOOL_NODE_CONTEXT = {
  id: uuidv4(),
  name: 'context',
  type: DATA_TYPES.OBJECT,
  from: FROM_TYPE.EXPAND,
  value: [{
    id: uuidv4(),
    name: VIRTUAL_CONTEXT_NODE_VARIABLES.INSTANCE_ID,
    type: DATA_TYPES.STRING,
    from: FROM_TYPE.REFERENCE,
    referenceId: VIRTUAL_CONTEXT_NODE_VARIABLES.INSTANCE_ID,
    referenceKey: VIRTUAL_CONTEXT_NODE_VARIABLES.INSTANCE_ID,
    referenceNode: VIRTUAL_CONTEXT_NODE.id,
    value: [VIRTUAL_CONTEXT_NODE_VARIABLES.INSTANCE_ID],
  }],
};

export const DEFAULT_KNOWLEDGE_RETRIEVAL_NODE_KNOWLEDGE_CONFIG_ID = {
  id: `knowledgeConfigId_${uuidv4()}`,
  name: 'knowledgeConfigId',
  type: DATA_TYPES.STRING,
  from: FROM_TYPE.INPUT,
<<<<<<< HEAD
  value: null,
=======
  value: '',
>>>>>>> ff19fbe9
};<|MERGE_RESOLUTION|>--- conflicted
+++ resolved
@@ -213,9 +213,5 @@
   name: 'knowledgeConfigId',
   type: DATA_TYPES.STRING,
   from: FROM_TYPE.INPUT,
-<<<<<<< HEAD
-  value: null,
-=======
   value: '',
->>>>>>> ff19fbe9
 };