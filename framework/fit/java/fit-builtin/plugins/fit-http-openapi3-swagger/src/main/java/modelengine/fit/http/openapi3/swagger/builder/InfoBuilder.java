/*---------------------------------------------------------------------------------------------
 *  Copyright (c) 2024 Huawei Technologies Co., Ltd. All rights reserved.
 *  This file is a part of the ModelEngine Project.
 *  Licensed under the MIT License. See License.txt in the project root for license information.
 *--------------------------------------------------------------------------------------------*/

package modelengine.fit.http.openapi3.swagger.builder;

import static modelengine.fitframework.inspection.Validation.notNull;

import modelengine.fit.http.openapi3.swagger.EntityBuilder;
import modelengine.fit.http.openapi3.swagger.entity.Info;
import modelengine.fitframework.conf.runtime.ApplicationConfig;
import modelengine.fitframework.ioc.BeanContainer;
import modelengine.fitframework.ioc.BeanFactory;

/**
 * 表示 {@link Info} 的构建器。
 *
 * @author 季聿阶
 * @since 2023-08-23
 */
public class InfoBuilder implements EntityBuilder<Info> {
    private static final String FIT_VERSION = "3.5.0-SNAPSHOT";
    private static final String SWAGGER_UI_VERSION = "v5.27.0";

    private final ApplicationConfig applicationConfig;

    InfoBuilder(BeanContainer container) {
        this.applicationConfig =
                notNull(container, "The bean container cannot be null.").lookup(ApplicationConfig.class)
                        .map(BeanFactory::get)
                        .map(ApplicationConfig.class::cast)
                        .orElseThrow(() -> new IllegalStateException("The application config not found."));
    }

    @Override
    public Info build() {
        return Info.custom()
                .title("OpenAPI 3.0 for " + this.applicationConfig.name())
                .summary("该文档由 FIT for Java 进行构建")
                .description("- 默认显示的 `OpenAPI` 文档地址为 `/v3/openapi`，如果需要修改，可以在顶端搜索栏自定义修改。\n"
                        + "- 如果需要去除某一个 `API` 的文档显示，可以在对应的方法上增加 `@DocumentIgnored` 注解。")
<<<<<<< HEAD
                .version("FIT:3.6.0-SNAPSHOT Swagger-UI:v5.17.12")
=======
                .version("FIT:" + FIT_VERSION + " Swagger-UI:" + SWAGGER_UI_VERSION)
>>>>>>> 2c561f2d
                .build();
    }
}<|MERGE_RESOLUTION|>--- conflicted
+++ resolved
@@ -21,7 +21,7 @@
  * @since 2023-08-23
  */
 public class InfoBuilder implements EntityBuilder<Info> {
-    private static final String FIT_VERSION = "3.5.0-SNAPSHOT";
+    private static final String FIT_VERSION = "3.6.0-SNAPSHOT";
     private static final String SWAGGER_UI_VERSION = "v5.27.0";
 
     private final ApplicationConfig applicationConfig;
@@ -41,11 +41,7 @@
                 .summary("该文档由 FIT for Java 进行构建")
                 .description("- 默认显示的 `OpenAPI` 文档地址为 `/v3/openapi`，如果需要修改，可以在顶端搜索栏自定义修改。\n"
                         + "- 如果需要去除某一个 `API` 的文档显示，可以在对应的方法上增加 `@DocumentIgnored` 注解。")
-<<<<<<< HEAD
-                .version("FIT:3.6.0-SNAPSHOT Swagger-UI:v5.17.12")
-=======
                 .version("FIT:" + FIT_VERSION + " Swagger-UI:" + SWAGGER_UI_VERSION)
->>>>>>> 2c561f2d
                 .build();
     }
 }